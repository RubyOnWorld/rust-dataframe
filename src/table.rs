use std::sync::{Arc, Mutex};
use std::rc::Rc;
use std::collections::{HashMap, HashSet};
use arrow::array::*;
use arrow::datatypes::*;
use arrow::record_batch::RecordBatch;
use arrow::datatypes::DataType;
use histo_fp::Histogram;
use noisy_float::prelude::*;

use crate::error::*;

#[derive(Clone)]
pub struct ChunkedArray {
    chunks: Vec<Arc<dyn Array>>,
    num_rows: usize,
    null_count: usize,
}

impl ChunkedArray {
    /// Construct a `ChunkedArray` from a list of `Array`s.
    ///
    /// There must be at least 1 array, and all arrays must have the same data type.
    fn from_arrays(arrays: Vec<Arc<dyn Array>>) -> Self {
        assert!(!arrays.is_empty());
        let mut num_rows = 0;
        let mut null_count = 0;
        // check that arrays have the same type
        let data_type = &arrays[0].data_type();
        arrays.iter().for_each(|array| {
            assert!(&array.data_type() == data_type);
            num_rows += array.len();
            null_count += array.null_count();
        });
        ChunkedArray {
            chunks: arrays,
            num_rows,
            null_count,
        }
    }

    /// Return the length of the arrays in the chunk. This value is pre-computed.
    pub fn num_rows(&self) -> usize {
        self.num_rows
    }

    pub fn null_count(&self) -> usize {
        self.null_count
    }

    pub fn num_chunks(&self) -> usize {
        self.chunks.len()
    }

    /// Get the count per chunk
    ///
    /// This is useful for repartitioning
    pub(crate) fn chunk_counts(&self) -> Vec<usize> {
        self.chunks().iter().map(|chunk| chunk.len()).collect()
    }

    /// Get a chunk from the chunked array by index
    /// TODO: should this have bounds-chacking?
    pub fn chunk(&self, i: usize) -> &Arc<dyn Array> {
        &self.chunks[i]
    }

    pub fn chunks(&self) -> &Vec<Arc<dyn Array>> {
        &self.chunks
    }

    /// Construct a zero-copy slice of the chunked array with the indicated offset and length.
    ///
    /// The `offset` is the position of the first element in the constructed slice.
    /// `length` is the length of the slice. If there are not enough elements in the chunked array,
    /// the length will be adjusted accordingly.
    fn slice(&self, offset: usize, length: Option<usize>) -> Self {
        let mut offset = offset;
        let mut length = length.unwrap_or(std::usize::MAX);
        length = std::cmp::min(length, self.num_rows());
        let mut current_chunk: usize = 0;
        let mut new_chunks: Vec<ArrayRef> = vec![];
        // compute the first offset. If offset > whole chunks' lengths, skip those chunks
        while current_chunk < self.num_chunks() && offset >= self.chunk(current_chunk).len() {
            offset -= self.chunk(current_chunk).len();
            current_chunk += 1;
        }
        while current_chunk < self.num_chunks() && length > 0 {
            new_chunks.push(self.chunk(current_chunk).slice(offset, length));
            length -= std::cmp::min(length, self.chunk(current_chunk).len() - offset);
            offset = 0;
            current_chunk += 1;
        }
        Self::from_arrays(new_chunks)
    }

    fn filter(&self, condition: &Self) -> Self {
        let filtered: arrow::error::Result<Vec<ArrayRef>> = self
            .chunks()
            .iter()
            .zip(condition.chunks())
            .map(|(a, b): (&ArrayRef, &ArrayRef)| {
                arrow::compute::filter(a.as_ref(), &BooleanArray::from(b.data()))
            })
            .collect();
        Self::from_arrays(filtered.unwrap())
    }

    fn flatten(&self) {
        unimplemented!("This is for flattening struct columns, we aren't yet there")
    }
}

pub fn col_to_prim_arrays<T>(column: &Column) -> Vec<&PrimitiveArray<T>>
where
    T: ArrowPrimitiveType,
{
    let mut arrays: Vec<&PrimitiveArray<T>> = vec![];
    for chunk in column.data().chunks() {
        arrays.push(chunk.as_any().downcast_ref::<PrimitiveArray<T>>().unwrap())
    }
    arrays
}

pub fn col_to_string_arrays(column: &Column) -> Vec<&StringArray> {
    let mut arrays = vec![];
    for chunk in column.data().chunks() {
        arrays.push(chunk.as_any().downcast_ref::<StringArray>().unwrap())
    }
    arrays
}

/// A column data structure consisting of a `Field` and `ChunkedArray`
#[derive(Clone)]
pub struct Column {
    pub(crate) data: ChunkedArray,
    field: arrow::datatypes::Field,
}

<<<<<<< HEAD
impl Column {
=======
/// Generic type that encapsulates vecs of primitive types
#[derive(Debug, Clone)]
pub enum GenericVector {
    I(Vec<i64>),
    F(Vec<R64>),
    S(Vec<String>),
}


impl GenericVector {
    fn len(&self) -> usize {
            match self {
                Self::I(v) => v.len(),
                Self::F(v) => v.len(),
                Self::S(v) => v.len()
            }
        }

}

impl <'a> Column {
>>>>>>> 67888a42
    pub fn from_chunked_array(chunk: ChunkedArray, field: arrow::datatypes::Field) -> Self {
        Column { data: chunk, field }
    }

    pub fn from_arrays(arrays: Vec<Arc<dyn Array>>, field: arrow::datatypes::Field) -> Self {
        assert!(!arrays.is_empty());
        for array in &arrays {
            assert!(array.data_type() == field.data_type());
        }
        Column {
            data: ChunkedArray::from_arrays(arrays),
            field,
        }
    }

    /// Merge the chunk arrays into a single array
    ///
    /// Returns an error if concatenating the array type is not supported,
    /// or the dataframe is empty
    pub fn to_array(&self) -> Result<ArrayRef> {
        Ok(arrow::compute::concat(self.data().chunks())?)
    }

    pub fn name(&self) -> &str {
        self.field.name()
    }

    pub fn data_type(&self) -> &DataType {
        self.field.data_type()
    }

    pub fn data(&self) -> &ChunkedArray {
        &self.data
    }

    pub(crate) fn field(&self) -> &Field {
        &self.field
    }

    pub fn slice(&self, offset: usize, length: Option<usize>) -> Self {
        Self::from_chunked_array(self.data().slice(offset, length), self.field().clone())
    }

    pub fn null_count(&self) -> usize {
        self.data().null_count()
    }

    pub fn num_rows(&self) -> usize {
        self.data().num_rows()
    }

    /// Filter this column using a Boolean column as the mask
    pub fn filter(&self, condition: &Self) -> Self {
        Self::from_chunked_array(self.data.filter(condition.data()), self.field.clone())
    }

    /// Create a new column by taking values at indices, while repartitioning to the chunk size
    pub fn take(&self, indices: &UInt32Array, chunk_size: usize) -> Result<Self> {
        let mut consumed_len = 0;
        let total_len = indices.len();
        let values = self.to_array()?;
        let mut outputs = vec![];
        while consumed_len < total_len {
            let bounded_len = if total_len < chunk_size {
                total_len
            } else if consumed_len + chunk_size > total_len {
                chunk_size
            } else {
                total_len - consumed_len
            };
            let slice = indices.slice(consumed_len, bounded_len);
            let slice = slice.as_any().downcast_ref::<UInt32Array>().unwrap();
            let taken = arrow::compute::take(&values, slice, None)?;
            outputs.push(taken);
            consumed_len += bounded_len;
        }
        Ok(Self {
            data: ChunkedArray::from_arrays(outputs),
            field: self.field.clone(),
        })
    }

    /// Compute histogram of this column, whenever it is allowed
    pub fn hist(&self, nbins: u64, density: bool) -> Histogram {
        let values = self.to_array().unwrap();
        let datatype = self.data_type();
        let histogram = Histogram::with_buckets(nbins, None);

        match self.data_type() {

            DataType::Int64 => {
                let values = values.as_any().downcast_ref::<Int64Array>().unwrap();
                // Histogram makes sense only for numeric data
                let mut histogram = Histogram::with_buckets(nbins, None);
                for i in 0..values.len() {
                    histogram.add(values.value(i) as f64);
                }
                histogram

            },

            DataType::Float64 => {
                let values = values.as_any().downcast_ref::<Float64Array>().unwrap();
                // Histogram makes sense only for numeric data
                let mut histogram = Histogram::with_buckets(nbins, None);

                for i in 0..values.len() {
                    let value: f64 = values.value(i);
                    histogram.add(value);
                }

                // Iterate over buckets and do stuff with their range and count.
                for bucket in histogram.buckets() {
                    println!("start:{} end:{} count:{}", bucket.start(), bucket.end(), bucket.count());
                    // bins.push(bucket.start().to_string());
                    // TODO add probablility here
                    // if density {
                    //     counters.push(bucket.count() as f64 / values.len() as f64);
                    // }
                    // else {
                    //     counters.push(bucket.count() as f64);
                    // }

                }
                histogram
            },

            _ => panic!("Unsupported type for histogram")
        }
    }


    pub fn uniques(&'a self) -> Result<GenericVector> {

        let values = self.to_array().unwrap();

        match self.data_type() {
            DataType::Float64 => {
                let mut uniques = HashSet::new();
                let values = values.as_any().downcast_ref::<Float64Array>().unwrap();
                for i in 0..values.len() {
                    let value = values.value(i) as f64;
                    let value = r64(value);
                    uniques.insert(value);
                }
                let v: Vec<_> = uniques.to_owned().into_iter().collect();
                let v = v.to_owned().to_vec();
                Ok(GenericVector::F(v))
             },

            DataType::Utf8 => {
                let mut uniques: HashSet<String> = HashSet::new();
                // let values: Arc<dyn Array> = self.to_array().unwrap();
                let values = values.as_any().downcast_ref::<StringArray>().unwrap();

                for i in 0..values.len() {
                    let value: &str = values.value(i);
                    uniques.insert(value.to_string());
                }
                let v: Vec<String> = uniques.into_iter().collect();
                // let v = v.to_owned().to_vec();
                Ok(GenericVector::S(v))

            },

            DataType::Int64 => {
                let mut uniques = HashSet::new();
                let values = values.as_any().downcast_ref::<Int64Array>().unwrap();
                for i in 0..values.len() {
                    let value = values.value(i);
                    uniques.insert(value);
                }
                let v: Vec<_> = uniques.to_owned().into_iter().collect();
                let v = v.to_owned().to_vec();
                Ok(GenericVector::I(v))
        },

            _ => panic!("Datatype not supported for uniques.")
        }

    }

    fn flatten() {}
}

/// Alogical table as a sequence of chunked arrays
pub struct Table {
    schema: Arc<Schema>,
    pub(crate) columns: Vec<Column>,
}

impl Table {
    pub fn new(schema: Arc<Schema>, columns: Vec<Column>) -> Self {
        // assert that there are some columns
        assert!(
            !columns.is_empty(),
            "at least one column must be defined to create a record batch"
        );
        // assert that all columns have the same row count
        let len = columns[0].data().num_rows();
        for column in &columns {
            assert_eq!(
                len,
                column.data().num_rows(),
                "all columns in a record batch must have the same length"
            );
        }
        Table { schema, columns }
    }

    pub fn schema(&self) -> &Arc<Schema> {
        &self.schema
    }

    pub fn num_columns(&self) -> usize {
        self.columns.len()
    }

    pub fn num_rows(&self) -> usize {
        self.columns[0].data().num_rows()
    }

    pub fn column(&self, i: usize) -> &Column {
        &self.columns[i]
    }

    pub fn columns(&self) -> &Vec<Column> {
        &self.columns
    }

    /// Add column to dataframe inplace
    fn add_column(&mut self, new_column: Column) {
        if !self.columns.is_empty() {
            let nrows = new_column.num_rows();
            assert_eq!(
                nrows,
                self.columns[0].num_rows(),
                "Columns must have equal number of rows"
            );
        }
        self.columns.push(new_column.clone());
        let new_field = new_column.field().clone();
        let mut schema_fields = self.schema().fields().clone();
        schema_fields.push(new_field);
        self.schema = Arc::new(Schema::new(schema_fields));
    }

    /// Remove column from dataframe inplace
    fn remove_column(&mut self, i: usize) {
        assert_eq!(
            i < self.columns().len(),
            true,
            "Index of column does not exist"
        );
        let mut fields = self.schema().fields().clone();
        self.columns.remove(i);
        fields.remove(i);
        let new_schema = Schema::new(fields);
        self.schema = Arc::new(new_schema);
    }

    /// Replace a column in the table, producing a new `Table`
    fn set_column() {}

    fn replace_schema_metadata() {}

    /// Each column with a struct type is flattened into one column per struct field.
    /// Other columns are left unchanged.
    fn flatten() {}

    /// Construct a `Table` from a sequence of `Column`s and a schema
    fn make(columns: Vec<Column>) -> Self {
        let fields: Vec<Field> = columns.iter().map(|column| column.field.clone()).collect();
        Self {
            schema: Arc::new(Schema::new(fields)),
            columns,
        }
    }

    /// Construct a `Table` from a sequence of `Column`s and a schema
    fn make_with_schema(schema: Arc<Schema>, columns: Vec<Column>) -> Self {
        // TODO validate that schema and columns match
        Self { schema, columns }
    }

    /// Slice the table from an offset
    pub fn slice(&self, offset: usize, limit: usize) -> Self {
        Self {
            schema: self.schema.clone(),
            columns: self
                .columns
                .clone()
                .into_iter()
                .map(|col| col.slice(offset, Some(limit)))
                .collect(),
        }
    }

    pub fn filter(&self, condition: &Column) -> Self {
        Self {
            schema: self.schema.clone(),
            columns: self
                .columns
                .clone()
                .into_iter()
                .map(|col| col.filter(condition))
                .collect(),
        }
    }

    /// Construct a `Table` from a sequence of Arrow `RecordBatch`es.
    ///
    /// Columns are first created from the `RecordBatch`es, with schema validations being performed.
    /// A table is then created
    pub fn from_record_batches(schema: Arc<Schema>, record_batches: Vec<RecordBatch>) -> Self {
        if record_batches.is_empty() {
            panic!("Error about record batches (copy from cpp)")
        }
        let num_columns = record_batches[0].num_columns();
        // let mut arrays: Vec<Vec<&Arc<Array>>> = vec![vec![]; num_columns];
        let mut arrays: Vec<Vec<Arc<dyn Array>>> = vec![vec![]; num_columns];
        // create columns from record batches
        for batch in &record_batches {
            assert!(
                batch.num_columns() == num_columns,
                "Each record batch should have the same length as the first batch"
            );
            batch.columns().iter().enumerate().for_each(|(i, array)| {
                arrays[i].push(array.to_owned());
            });
        }
        let columns = arrays
            .iter()
            .enumerate()
            .map(|(i, array)| Column::from_arrays(array.to_owned(), schema.field(i).clone()))
            .collect();

        Table { schema, columns }
    }

    fn concatenate_tables() {}

    fn to_record_batches() {}
}

unsafe impl Send for Table {}
unsafe impl Sync for Table {}

#[cfg(test)]
#[allow(dead_code)]
mod tests {
    use super::*;
    use crate::dataframe::DataFrame;

    #[test]
    fn create_table_from_csv() {
        let dataframe = DataFrame::from_csv("./test/data/uk_cities_with_headers.csv", None);
        let cols = dataframe.columns();
        let schema = dataframe.schema().clone();
        let table = Table::new(schema, cols.to_vec());
        assert_eq!(dataframe.columns().len(), table.columns().len())
    }

    #[test]
    fn remove_column_from_table() {
        let dataframe = DataFrame::from_csv("./test/data/uk_cities_with_headers.csv", None);
        let cols = dataframe.columns();
        let schema = dataframe.schema().clone();
        let mut table = Table::new(schema, cols.to_vec());
        let before_num_cols = table.columns().len();
        table.remove_column(1);
        let after_num_cols = table.columns().len();
        assert!(after_num_cols < before_num_cols);
    }

    #[test]
    fn add_column_to_table() {
        let dataframe = DataFrame::from_csv("./test/data/uk_cities_with_headers.csv", None);
        let cols = dataframe.columns();
        let schema = dataframe.schema().clone();
        let mut table = Table::new(schema, cols.to_vec());
        let before_num_cols = table.columns().len();
        table.add_column(cols[0].clone());
        let after_num_cols = table.columns().len();
        assert!(after_num_cols > before_num_cols);
<<<<<<< HEAD
=======
    }

    #[test]
    fn get_hist_column() {
        let dataframe = DataFrame::from_csv("./test/data/uk_cities_with_headers.csv", None);
        let cols = dataframe.columns();
        let column = &cols[2];
        let histog = column.hist(10,true);
        println!("histogram: {}", histog);

        let mut nbuckets = 0;
        for bucket in histog.buckets() {
            nbuckets += 1;
        }

        assert_eq!(nbuckets, 10);
>>>>>>> 67888a42
    }

    #[test]
    fn get_column_unique_values() {
        let dataframe = DataFrame::from_csv("./test/data/uk_cities_with_headers.csv", None);
        let cols = dataframe.columns();
        let column = &cols[1];
        let uniques = column.uniques();
        let nuniques = uniques.clone().unwrap().len();
        println!("uniques: {:?} size:{}", uniques, nuniques);
        assert_eq!(37, nuniques);

    }

}<|MERGE_RESOLUTION|>--- conflicted
+++ resolved
@@ -137,9 +137,6 @@
     field: arrow::datatypes::Field,
 }
 
-<<<<<<< HEAD
-impl Column {
-=======
 /// Generic type that encapsulates vecs of primitive types
 #[derive(Debug, Clone)]
 pub enum GenericVector {
@@ -161,7 +158,6 @@
 }
 
 impl <'a> Column {
->>>>>>> 67888a42
     pub fn from_chunked_array(chunk: ChunkedArray, field: arrow::datatypes::Field) -> Self {
         Column { data: chunk, field }
     }
@@ -547,8 +543,6 @@
         table.add_column(cols[0].clone());
         let after_num_cols = table.columns().len();
         assert!(after_num_cols > before_num_cols);
-<<<<<<< HEAD
-=======
     }
 
     #[test]
@@ -565,7 +559,6 @@
         }
 
         assert_eq!(nbuckets, 10);
->>>>>>> 67888a42
     }
 
     #[test]
